# Getting Started

Here we document how to achieve the basic things that any GP package aught to be able to do. We lean heavily on the rest of the Julia ecosystem for each of these examples -- this page really exemplifies the way in which different packages play together nicely in the Julia!

This guide assumes that you know roughly what's going on conceptually with GPs. If you're new to Gaussian processes, I cannot recommend [this video lecture](http://videolectures.net/gpip06_mackay_gpb/) highly enough.

We shall first cover the most low-level ways to perform inference in both the process and hyperparameters, and then discuss how to integrate Stheno models with Soss.jl to remove most of the annoying boilerplate code.



## Exact Inference in a GP in 2 Minutes

While Stheno offers some bells and whistles that other GP frameworks do not, it also offers the same functionality as a usual GP framework.

```julia
using Stheno

# Choose the length-scale and variance of the process.
l = 0.4
σ² = 1.3

# Construct a kernel with this variance and length scale.
k = σ² * stretch(matern52(), 1 / l)

# Specify a zero-mean GP with this kernel. Don't worry about the GPC object.
f = GP(k, GPC())

# Generate a sample from this GP at some random input locations.
# Add some iid observation noise, with zero-mean and variance 0.05.
const x = randn(100)
σ²_n = 0.05
fx = f(x, σ²_n)
const y = rand(fx)

# Compute the log marginal likelihood of this observation, just because we can.
logpdf(fx, y)
```
`fx` should be thought of as "`f` at `x`", and is just as a multivariate Normal distribution, with zero mean and covariance matrix
```julia
Stheno.pairwise(k, x) + σ² * I
```
As such samples can be drawn from it, and the log probability any particular value under it can be computed, in the same way that you would an `MvNormal` from [Distributions.jl](https://github.com/JuliaStats/Distributions.jl).

We can visualise `x` and `y` with [Plots.jl](https://github.com/JuliaPlots/Plots.jl)
```julia
using Plots
plt = plot();
scatter!(plt, x, y; color=:red, label="");
display(plt);
```
![img](https://willtebbutt.github.io/resources/samples.svg)

It's straightforward to compute the posterior over `f`:
```julia
f_posterior = f | Obs(fx, y)
```
`f_posterior` is another GP, the posterior over `f` given noisy observations `y` at inputs `x`. Equivalently:
```julia
f_posterior = f | (fx ← y) # ← is \leftarrow[TAB]
```
This is just syntactic sugar for the above. You can use it, or not, the choice is entirely your own.

[Plots.jl](https://github.com/JuliaPlots/Plots.jl) knows how to plot GPs, so it's straightforward to look at the posterior:
```julia
x_plot = range(-4.0, 4.0; length=1000);
plot!(plt, f_posterior(x_plot); samples=10, label="", color=:blue);
display(plt);
```
![img](https://willtebbutt.github.io/resources/samples_posterior.svg)


## Fit a GP with NelderMead in 2 Minutes

Stheno.jl is slightly unusual in that it declines to provide a `fit` or `train` function. Why is this? In short, because it's hard to design a one-size-fits-all interface for training a GP that composes well with the rest of the tools in the Julia ecosystem, and you _really_ want to avoid creating any impediments to interacting with other tools in the ecosystem.

Here we demonstrate the simplest most low-level way to work with Stheno, in which everything is done manually. This example is to demonstrate that the previous section provides all of the basic building blocks that you _need_ to solve regression problems with GPs.

```julia
function unpack(θ)
    σ² = exp(θ[1]) + 1e-6
    l = exp(θ[2]) + 1e-6
    σ²_n = exp(θ[3]) + 1e-6
    return σ², l, σ²_n
end

# nlml = negative log marginal likelihood (of θ)
function nlml(θ)
    σ², l, σ²_n = unpack(θ)
    k = σ² * stretch(matern52(), 1 / l)
    f = GP(k, GPC())
    return -logpdf(f(x, σ²_n), y)
end
```

Hopefully it's clear what we mean by low-level here. We've manually defined a function to unpack a parameter vector `θ` and use this to construct a function that computes the log marginal probability of `y` for any particular `θ`. We can use a gradient-free optimisation technique from [Optim.jl](https://github.com/JuliaNLSolvers/Optim.jl) to find the parameters whose log marginal likelihood is minimal:
```julia
using Optim
θ0 = randn(3);
results = Optim.optimize(nlml, θ0, NelderMead())
σ²_ml, l_ml, σ²_n_ml = unpack(results.minimizer);
```

We can now use this to construct the posterior GP and look at the posterior in comparison to the true posterior with the known hyperparameters
```julia
k = σ²_ml * stretch(matern52(), 1 / l_ml);
f = GP(k, GPC());
f_posterior_ml = f | Obs(f(x, σ²_n_ml), y);
plot!(plt, f_posterior_ml(x_plot); samples=10, color=:green, label="");
display(plt);
```
![img](https://willtebbutt.github.io/resources/samples_posterior_both.svg)

(Of course the exact posterior has not been recovered because the exact hyperparameters cannot be expected to be recovered.)


## Fit a GP with BFGS in 2 minutes

The BFGS algorithm is generally the preferred choice when optimising the hyperparameters of fairly simple GPs. It requires access to the gradient of our `nlml` function, which can be straightforwardly obtained via reverse-mode algorithmic differentiation, which is provided by [Zygote.jl](https://github.com/FluxML/Zygote.jl):

```julia
using Zygote: gradient
θ0 = randn(3);
results = Optim.optimize(nlml, θ->gradient(nlml, θ)[1], θ0, BFGS(); inplace=false)
σ²_bfgs, l_bfgs, σ²_n_bfgs = unpack(results.minimizer);
```

Once more visualising the results:
```julia
k = σ²_bfgs * stretch(matern52(), 1 / l_bfgs);
f = GP(k, GPC());
f_posterior_bfgs = f | Obs(f(x, σ²_n_bfgs), y);
plot!(plt, f_posterior_bfgs(x_plot); samples=10, color=:purple, label="");
display(plt);
```
![img](https://willtebbutt.github.io/resources/samples_posterior_bfgs.svg)

Notice that the two optimisers produce (almost) indistinguishable results.


## Inference with NUTS in 2 minutes

[AdvancedHMC.jl](https://github.com/TuringLang/AdvancedHMC.jl/) provides a state-of-the-art implementation of the No-U-Turns sampler, which we can use to perform approximate Bayesian inference in the hyperparameters of the GP. This is slightly longer than the previous examples, but it's all set up associated with AdvancedHMC, which is literally a copy-paste from that package's README:
```julia
using AdvancedHMC, Zygote

# Define the log marginal likelihood function and its gradient
ℓπ(θ) = -nlml(θ)
function ∂ℓπ∂θ(θ)
    lml, back = Zygote.pullback(ℓπ, θ)
    ∂θ = first(back(1.0))
    return lml, ∂θ
end

# Sampling parameter settings
n_samples, n_adapts = 100, 20

# Draw a random starting points
θ0 = randn(3)

# Define metric space, Hamiltonian, sampling method and adaptor
metric = DiagEuclideanMetric(3)
h = Hamiltonian(metric, ℓπ, ∂ℓπ∂θ)
int = Leapfrog(find_good_eps(h, θ0))
prop = NUTS{MultinomialTS, GeneralisedNoUTurn}(int)
adaptor = StanHMCAdaptor(n_adapts, Preconditioner(metric), NesterovDualAveraging(0.8, int.ϵ))

# Perform inference
samples, stats = sample(h, prop, θ0, n_samples, adaptor, n_adapts; progress=true)

# Inspect posterior distribution over hyperparameters.
hypers = unpack.(samples);
plt_hypers = plot();
plot!(plt_hypers, getindex.(hypers, 1); label="variance");
plot!(plt_hypers, getindex.(hypers, 2); label="length scale");
plot!(plt_hypers, getindex.(hypers, 3); label="obs noise variance");
display(plt_hypers);
```
![img](https://willtebbutt.github.io/resources/posterior_hypers.svg)

As expected, the sampler converges to the posterior distribution quickly. One could combine this code with that from the previous sections to make predictions under the posterior over the hyperparameters.

Also note that we didn't specify a prior over the kernel parameters in this example, so essentially used an improper prior. We could have used a proper prior by appropriately modifying `ℓπ`.



<<<<<<< HEAD
## Integration with Soss.jl

In all of the examples seen so far it has been necessary to manually define the function `unpack` to convert between a vector representation of our hyperparameters and one that is useful for computing the nlml. Moreover, it has been necessary to manually define conversions between unconstrained and constrained parametrisations of our hyperparameters. While this is fairly straightforward for a small number of parameters, it's clearly not a scalable solution.
=======
## Automation with Soss.jl

In all of the examples above it has been necessary to define the function `unpack` to convert between a vector representation of our hyperparameters and one that is useful for computing the nlml. Moreover, it has been necessary to manually define conversions between unconstrained and constrained parametrisations of our hyperparameters. While this is fairly straightforward for a small number of parameters, it's clearly not a scalable solution as models grow in size and complexity.
>>>>>>> 61236aff

Instead we can make use of functionality defined in [Soss.jl](https://github.com/cscherrer/Soss.jl) to

- specify priors for the model parameters
- automatically derive transformations between a vector of unconstrained real numbers and a form that Soss models know how to handle



### Specifying a Soss model

```
using Soss

M = @model x begin
    σ² ~ LogNormal(0, 1)
    l ~ LogNormal(0, 1)
    σ²_n ~ LogNormal(0, 1)
    f = Stheno.GP(σ² * stretch(matern52(), 1 / l), Stheno.GPC())
    y ~ f(x, σ²_n + 1e-3)
end
```

The above defines the model `M`, with `LogNormal(0, 1)` priors over each of our hyperparameters.

```
const t = xform(M(x=x), (y=y,))
```

`t` is a function that transforms between a vector of model parameters and a `NamedTuple` that `Soss` understands.

```
function ℓπ(θ)
    (θ_, logjac) = Soss.transform_and_logjac(t, θ)
    return logpdf(M(x=x), merge(θ_, (y=y,))) + logjac
end
nlj(θ) = -ℓπ(θ)
```

<<<<<<< HEAD
`ℓπ` computes the log joint of the hyperparameters and data. The examples that follow we repeat each of the previously discussed examples without ever having to implement the `unpack` function.
=======
`ℓπ` computes the log joint of the hyperparameters and data. Note that we have replaced the unpacking and transformation functionality from the previous code with the automatically generated function `t`.

The examples that follow simply repeat those found above, but utilise `t`.
>>>>>>> 61236aff



### Fit with Nelder Mead: Stheno + Soss + Optim

```
θ0 = randn(3);
results = Optim.optimize(nlj, θ0, NelderMead());
θ, _ = Soss.transform_and_logjac(t, results.minimizer);
```



### Fit with BFGS: Stheno + Soss + Zygote + Optim

```
# Hack to make Zygote play nicely with a particular thing in Distributions.
Zygote.@nograd Distributions.insupport

# Point estimate of parameters via BFGS.
θ0 = randn(3);
results = Optim.optimize(nlj, θ->first(gradient(nlj, θ)), θ0, BFGS(); inplace=false)
θ, _ = Soss.transform_and_logjac(t, results.minimizer);
```



### Inference with NUTS: Stheno + Soss + Zygote + AdvancedHMC

```
# Inference with AdvancedHMC.
function ∂ℓπ∂θ(θ)
    lml, back = Zygote.pullback(ℓπ, θ)
    ∂θ = first(back(1.0))
    return lml, ∂θ
end

# Sampling parameter settings
n_samples, n_adapts = 100, 20

# Draw a random starting points
θ0 = randn(3)

# Define metric space, Hamiltonian, sampling method and adaptor
metric = DiagEuclideanMetric(3)
h = Hamiltonian(metric, ℓπ, ∂ℓπ∂θ)
int = Leapfrog(find_good_eps(h, θ0))
prop = NUTS{MultinomialTS, GeneralisedNoUTurn}(int)
adaptor = StanHMCAdaptor(n_adapts, Preconditioner(metric), NesterovDualAveraging(0.8, int.ϵ))

# Perform inference using NUTS.
samples, stats = sample(h, prop, θ0, n_samples, adaptor, n_adapts; progress=true)

hypers = first.(Soss.transform_and_logjac.(Ref(t), samples));
```
`hypers` could be plotted in exactly the same manner as before.



## Conclusion

That's it! You now know how to do typical GP stuff in Stheno. In particular how to:

- specify a kernel with a particular length-scale and variance
- construct a GP
- sample from a GP, and specify an observation noise
- compute the log marginal likelihood of some observations
- visualise a simple 1D example
- infer kernel parameters in a variety of ways
- utilise Soss.jl to automatically handle parameters and their transformations

This are just the basic features of Stheno, that you could expect to find in any other GP package. We _haven't_ covered any of the fancy features of Stheno yet though.<|MERGE_RESOLUTION|>--- conflicted
+++ resolved
@@ -183,15 +183,9 @@
 
 
 
-<<<<<<< HEAD
-## Integration with Soss.jl
-
-In all of the examples seen so far it has been necessary to manually define the function `unpack` to convert between a vector representation of our hyperparameters and one that is useful for computing the nlml. Moreover, it has been necessary to manually define conversions between unconstrained and constrained parametrisations of our hyperparameters. While this is fairly straightforward for a small number of parameters, it's clearly not a scalable solution.
-=======
 ## Automation with Soss.jl
 
 In all of the examples above it has been necessary to define the function `unpack` to convert between a vector representation of our hyperparameters and one that is useful for computing the nlml. Moreover, it has been necessary to manually define conversions between unconstrained and constrained parametrisations of our hyperparameters. While this is fairly straightforward for a small number of parameters, it's clearly not a scalable solution as models grow in size and complexity.
->>>>>>> 61236aff
 
 Instead we can make use of functionality defined in [Soss.jl](https://github.com/cscherrer/Soss.jl) to
 
@@ -230,13 +224,9 @@
 nlj(θ) = -ℓπ(θ)
 ```
 
-<<<<<<< HEAD
-`ℓπ` computes the log joint of the hyperparameters and data. The examples that follow we repeat each of the previously discussed examples without ever having to implement the `unpack` function.
-=======
 `ℓπ` computes the log joint of the hyperparameters and data. Note that we have replaced the unpacking and transformation functionality from the previous code with the automatically generated function `t`.
 
 The examples that follow simply repeat those found above, but utilise `t`.
->>>>>>> 61236aff
 
 
 
