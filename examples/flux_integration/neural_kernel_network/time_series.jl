# Set up the environment to run this example. Make sure you're within the folder that this
# file lives in.
using Pkg
Pkg.activate(@__DIR__)
Pkg.instantiate()

using LinearAlgebra, Stheno, Flux, Zygote, DelimitedFiles, Statistics
using Plots; pyplot();
using Random; Random.seed!(4);

######################################################
# Data loading 
## read AirPass data
data = readdlm("AirPassengers.csv", ',')
year = data[2:end,2]; passengers = data[2:end,3];
## Split the data into training and testing data
oxtrain = year[year.<1958]; oytrain = passengers[year.<1958];
oxtest = year[year.>=1958]; oytest = passengers[year.>=1958];

##data preprocessing
### standardize X and y
xtrain_mean = mean(oxtrain)
ytrain_mean = mean(oytrain)
xtrain_std = std(oxtrain)
ytrain_std = std(oytrain)
xtrain = @. (oxtrain-xtrain_mean)/xtrain_std
ytrain = @. (oytrain-ytrain_mean)/ytrain_std

xtest = @. (oxtest-xtrain_mean)/xtrain_std
ytest = @. (oytest-ytrain_mean)/ytrain_std

## input data
Xtrain = reshape(xtrain, 1, length(xtrain))
Xtest = reshape(xtest, 1, length(xtest))
Year = hcat(Xtrain, Xtest)
Passengers = vcat(ytrain, ytest)
######################################################

plt = plot(xlabel="Year", ylabel="Airline Passenger number", legend=true)
scatter!(plt, oxtrain, oytrain, label="Observations(train)", color=:black)




######################################################
# Build kernel with Neural Kernel Network
## kernel length scale initialization
function median_distance_local(x)
    n = length(x)
    dist = []
    for i in 1:n
        for j in i:n
            push!(dist, abs(x[j]-x[i]))
        end
    end
    median(dist)
end
l = median_distance_local(xtrain)

## kernel parameter constraint
g1(x) = exp(-x)
g2(x) = exp(x)

<<<<<<< HEAD
## define kernels
iso_lin_kernel1 = stretch(Linear(), log(1.0), g1)
iso_per_kernel1 = scale(stretch(PerEQ(log(l), g2), log(l), g1), log(1.0), g2)
iso_eq_kernel1 = scale(stretch(EQ(), log(l/4.0), g1), log(1.0), g2)
iso_rq_kernel1 = scale(stretch(RQ(log(0.2), g2), log(2.0*l), g1), log(1.0), g2)
iso_lin_kernel2 = stretch(Linear(), log(1.0), g1)
iso_rq_kernel2 = scale(stretch(RQ(log(0.1), g2), log(l), g1), log(1.0), g2)
iso_eq_kernel2 = scale(stretch(EQ(), log(l), g1), log(1.0), g2)
iso_per_kernel2 = scale(stretch(PerEQ(log(l/4.0), g2), log(l/4.0), g1), log(1.0), g2)


# define network
linear1 = LinearLayer(8, 8)
prod1 = ProductLayer(2)
linear2 = LinearLayer(4, 4)
prod2 = ProductLayer(2)
linear3 = LinearLayer(2, 1)

## NKN
player = Primitive(iso_lin_kernel1, iso_per_kernel1, iso_eq_kernel1, iso_rq_kernel1,
                   iso_lin_kernel2, iso_rq_kernel2, iso_eq_kernel2, iso_per_kernel2)
nn = chain(linear1, prod1, linear2, prod2, linear3)
nkn = NeuralKernelNetwork(player, nn)
#############################################################

=======

# NKN
# NOTE: the numerical values are in log-scale
# therefore, stretch(Linear(), 0.0, exp) ≡ stretch(Linear(), 1.0)
# `exp` is a constraint added to the kernel parameters to maintain
# their positiveness during the optimisation.
primitives = Primitive(
    stretch(Linear(), 0.0, x->exp(-x)),
    stretch(PerEQ(log(l), exp), log(l), x->exp(-x)),
    stretch(EQ(), log(l/4.0), x->exp(-x)),
    stretch(RQ(log(0.2), exp), log(2.0*l), x->exp(-x)),
    stretch(Linear(), 0.0, x->exp(-x)),
    stretch(RQ(log(0.1), exp), log(l), x->exp(-x)),
    stretch(EQ(), log(l), x->exp(-x)),
    stretch(PerEQ(log(l/4.0), exp), log(l/4.0), x->exp(-x))
)
nn = Chain(
    LinearLayer(8, 8),
    product,
    LinearLayer(4, 4),
    product,
    LinearLayer(2, 1),
)
nkn = NeuralKernelNetwork(primitives, nn)
>>>>>>> add9a155

# Do some common calculation
σ²_n = 0.1                                           # specify Gaussian noise
gp = GP(nkn, GPC())                                  # define GP
loss(m, x, y) = -logpdf(m(ColVecs(x), σ²_n), y)      # define loss & compute negative log likelihood
loss(gp, Xtrain, ytrain)
∂gp, = gradient(m->loss(m, Xtrain, ytrain), gp)      # compute derivative of loss w.r.t GP parameters

# extract all parameters from the GP model
l_ps = parameters(gp) |> length
# extract the corresponding gradients from the derivative ( or conjugate of GP model )
l_∂ps = extract_gradient(gp, ∂gp) |> length
# make sure parameters and gradients are in one-to-one correspondence
@assert l_ps == l_∂ps


#############################################################
# Optimize GP parameters w.r.t training data
using Flux.Optimise: update!

optimizer = ADAM(0.001)
L = []
for i in 1:5000
    nll = loss(gp, Xtrain, ytrain)
    push!(L, nll)
    if i==1 || i%200 == 0
        @info "step=$i, loss=$nll"
    end
    ps = parameters(gp)
    ∂gp, = gradient(m->loss(m, Xtrain, ytrain), gp)
    
    Δps = extract_gradient(gp, ∂gp)
    update!(optimizer, ps, Δps)
    dispatch!(gp, ps)                                # dispatch! will update the GP model with updated parameters
end

<<<<<<< HEAD
# you can view the loss curve
# plot(L, legend=false)
#############################################################
=======
png(plot(loss), "loss.png")
>>>>>>> add9a155


#############################################################
# make prediction
function predict(gp, X, Xtrain, ytrain)
    gp_Xtrain = gp(ColVecs(Xtrain), σ²_n)
    posterior = gp | Obs(gp_Xtrain, ytrain)
    posterior(ColVecs(X))
end

<<<<<<< HEAD
posterior = predict(gp, Year, Xtrain, ytrain)
post_dist = marginals(posterior)
pred_y = mean.(post_dist)
var_y = std.(post_dist)

pred_oy = @. pred_y*ytrain_std+ytrain_mean
pred_oσ = @. var_y*ytrain_std

plot!(plt, year, pred_oy, ribbons=3*pred_oσ, title="Time series prediction",label="95% predictive confidence region")
scatter!(plt, oxtest, oytest, label="Observations(test)", color=:red)
display(plt)
##############################################################







=======
posterior = predict(Year, Xtrain, ytrain)
post_marginals = marginals(posterior)
pred_y = mean.(post_marginals)
var_y = std.(post_marginals)
pred_oy = @. pred_y*ytrain_std+ytrain_mean
pred_oσ = @. var_y*ytrain_std

plt = plot(xlabel="Year", ylabel="Airline Passenger number", legend=true)
plot!(plt, year, pred_oy;
    ribbons=3*pred_oσ,
    title="Time series prediction",
    label="95% predictive confidence region",
)
scatter!(plt, oxtest, oytest, label="Observations(test)", color=:red)
scatter!(plt, oxtrain, oytrain, label="Observations(train)", color=:black)
png(plt, "predict.png")
>>>>>>> add9a155
<|MERGE_RESOLUTION|>--- conflicted
+++ resolved
@@ -61,34 +61,6 @@
 g1(x) = exp(-x)
 g2(x) = exp(x)
 
-<<<<<<< HEAD
-## define kernels
-iso_lin_kernel1 = stretch(Linear(), log(1.0), g1)
-iso_per_kernel1 = scale(stretch(PerEQ(log(l), g2), log(l), g1), log(1.0), g2)
-iso_eq_kernel1 = scale(stretch(EQ(), log(l/4.0), g1), log(1.0), g2)
-iso_rq_kernel1 = scale(stretch(RQ(log(0.2), g2), log(2.0*l), g1), log(1.0), g2)
-iso_lin_kernel2 = stretch(Linear(), log(1.0), g1)
-iso_rq_kernel2 = scale(stretch(RQ(log(0.1), g2), log(l), g1), log(1.0), g2)
-iso_eq_kernel2 = scale(stretch(EQ(), log(l), g1), log(1.0), g2)
-iso_per_kernel2 = scale(stretch(PerEQ(log(l/4.0), g2), log(l/4.0), g1), log(1.0), g2)
-
-
-# define network
-linear1 = LinearLayer(8, 8)
-prod1 = ProductLayer(2)
-linear2 = LinearLayer(4, 4)
-prod2 = ProductLayer(2)
-linear3 = LinearLayer(2, 1)
-
-## NKN
-player = Primitive(iso_lin_kernel1, iso_per_kernel1, iso_eq_kernel1, iso_rq_kernel1,
-                   iso_lin_kernel2, iso_rq_kernel2, iso_eq_kernel2, iso_per_kernel2)
-nn = chain(linear1, prod1, linear2, prod2, linear3)
-nkn = NeuralKernelNetwork(player, nn)
-#############################################################
-
-=======
-
 # NKN
 # NOTE: the numerical values are in log-scale
 # therefore, stretch(Linear(), 0.0, exp) ≡ stretch(Linear(), 1.0)
@@ -112,50 +84,31 @@
     LinearLayer(2, 1),
 )
 nkn = NeuralKernelNetwork(primitives, nn)
->>>>>>> add9a155
 
-# Do some common calculation
-σ²_n = 0.1                                           # specify Gaussian noise
-gp = GP(nkn, GPC())                                  # define GP
-loss(m, x, y) = -logpdf(m(ColVecs(x), σ²_n), y)      # define loss & compute negative log likelihood
-loss(gp, Xtrain, ytrain)
-∂gp, = gradient(m->loss(m, Xtrain, ytrain), gp)      # compute derivative of loss w.r.t GP parameters
+# build GP model
+σ²_n = 0.1
+gp = GP(nkn, GPC())
+gp_Xtrain = gp(ColVecs(Xtrain), σ²_n)
+ps = params(nkn)
 
-# extract all parameters from the GP model
-l_ps = parameters(gp) |> length
-# extract the corresponding gradients from the derivative ( or conjugate of GP model )
-l_∂ps = extract_gradient(gp, ∂gp) |> length
-# make sure parameters and gradients are in one-to-one correspondence
-@assert l_ps == l_∂ps
-
-
-#############################################################
-# Optimize GP parameters w.r.t training data
+# optimize
 using Flux.Optimise: update!
 
 optimizer = ADAM(0.001)
-L = []
+loss = []
 for i in 1:5000
-    nll = loss(gp, Xtrain, ytrain)
-    push!(L, nll)
-    if i==1 || i%200 == 0
-        @info "step=$i, loss=$nll"
+    ll = .-logpdf(gp_Xtrain, ytrain)
+    push!(loss, ll)
+    if i==1 || i%100 == 0
+        @info "step=$i, loss=$ll"
     end
-    ps = parameters(gp)
-    ∂gp, = gradient(m->loss(m, Xtrain, ytrain), gp)
-    
-    Δps = extract_gradient(gp, ∂gp)
-    update!(optimizer, ps, Δps)
-    dispatch!(gp, ps)                                # dispatch! will update the GP model with updated parameters
+    gs = gradient(()->.-logpdf(gp_Xtrain, ytrain), ps)
+    for p in ps
+        update!(optimizer, p, gs[p])
+    end
 end
 
-<<<<<<< HEAD
-# you can view the loss curve
-# plot(L, legend=false)
-#############################################################
-=======
 png(plot(loss), "loss.png")
->>>>>>> add9a155
 
 
 #############################################################
@@ -166,27 +119,6 @@
     posterior(ColVecs(X))
 end
 
-<<<<<<< HEAD
-posterior = predict(gp, Year, Xtrain, ytrain)
-post_dist = marginals(posterior)
-pred_y = mean.(post_dist)
-var_y = std.(post_dist)
-
-pred_oy = @. pred_y*ytrain_std+ytrain_mean
-pred_oσ = @. var_y*ytrain_std
-
-plot!(plt, year, pred_oy, ribbons=3*pred_oσ, title="Time series prediction",label="95% predictive confidence region")
-scatter!(plt, oxtest, oytest, label="Observations(test)", color=:red)
-display(plt)
-##############################################################
-
-
-
-
-
-
-
-=======
 posterior = predict(Year, Xtrain, ytrain)
 post_marginals = marginals(posterior)
 pred_y = mean.(post_marginals)
@@ -202,5 +134,4 @@
 )
 scatter!(plt, oxtest, oytest, label="Observations(test)", color=:red)
 scatter!(plt, oxtrain, oytrain, label="Observations(train)", color=:black)
-png(plt, "predict.png")
->>>>>>> add9a155
+png(plt, "predict.png")