module Stheno

    using Distributions, Distances, BlockArrays, Statistics, Random, FillArrays,
       LinearAlgebra, Zygote, Requires
    import Base: length, map
    import Base.Broadcast: broadcasted, materialize, broadcast_shape
    import Statistics: mean, cov
    using LinearAlgebra: AbstractTriangular
    using ZygoteRules: @adjoint
    using Zygote: @nograd
    using BlockArrays: _BlockArray
    import LinearAlgebra: cholesky, cross
    import Distances: pairwise, colwise
    
    const AV{T} = AbstractVector{T}
    const AM{T} = AbstractMatrix{T}
    const AVM{T} = AbstractVecOrMat{T}
    
    const BlockLowerTriangular{T} = LowerTriangular{T, <:BlockMatrix{T}}
    const BlockUpperTriangular{T} = UpperTriangular{T, <:BlockMatrix{T}}
    const BlockTriangular{T} = Union{BlockLowerTriangular{T}, BlockUpperTriangular{T}}
    
    function elementwise end
    
    const pw = pairwise
    const ew = elementwise
    
    # Various bits of utility that aren't inherently GP-related. Often very type-piratic.
    include(joinpath("util", "zygote_rules.jl"))
    include(joinpath("util", "covariance_matrices.jl"))
    include(joinpath("util", "block_arrays", "dense.jl"))
    include(joinpath("util", "block_arrays", "diagonal.jl"))
    include(joinpath("util", "block_arrays", "triangular.jl"))
    include(joinpath("util", "abstract_data_set.jl"))
    include(joinpath("util", "distances.jl"))
    include(joinpath("util", "proper_type_piracy.jl"))
    include(joinpath("util", "parameter_handler.jl"))
    
    # Supertype for GPs.
    include("abstract_gp.jl")
    
    # Neural network used for building neural kernel network 
    include(joinpath("neural_network", "basic.jl"))
    
    # Atomic GP objects
    include(joinpath("gp", "mean.jl"))
    include(joinpath("gp", "kernel.jl"))
<<<<<<< HEAD
    include(joinpath("gp", "neural_kernel_network.jl"))
    include(joinpath("gp", "gp.jl"))
    
=======
    include(joinpath("gp", "gp.jl"))
>>>>>>> add9a155
    # Composite GPs, constructed via affine transformation of CompositeGPs and GPs.
    include(joinpath("composite", "composite_gp.jl"))
    include(joinpath("composite", "indexing.jl"))
    include(joinpath("composite", "cross.jl"))
    include(joinpath("composite", "conditioning.jl"))
    include(joinpath("composite", "approximate_conditioning.jl"))
    include(joinpath("composite", "product.jl"))
    include(joinpath("composite", "addition.jl"))
    include(joinpath("composite", "compose.jl"))
    # include(joinpath("composite", "gradient.jl"))
    # include(joinpath("composite", "integrate.jl"))
    
    # Various stuff for convenience.
    include(joinpath("util", "model.jl"))
    include(joinpath("util", "plotting.jl"))

    function __init__()
        @require Flux="587475ba-b771-5e3f-ad9e-33799f191a9c" begin
            include(joinpath("gp", "add_functor.jl"))
            include(joinpath("gp", "neural_kernel_network.jl"))
        end
    end

end # module<|MERGE_RESOLUTION|>--- conflicted
+++ resolved
@@ -45,13 +45,7 @@
     # Atomic GP objects
     include(joinpath("gp", "mean.jl"))
     include(joinpath("gp", "kernel.jl"))
-<<<<<<< HEAD
-    include(joinpath("gp", "neural_kernel_network.jl"))
     include(joinpath("gp", "gp.jl"))
-    
-=======
-    include(joinpath("gp", "gp.jl"))
->>>>>>> add9a155
     # Composite GPs, constructed via affine transformation of CompositeGPs and GPs.
     include(joinpath("composite", "composite_gp.jl"))
     include(joinpath("composite", "indexing.jl"))
