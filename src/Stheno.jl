--- conflicted
+++ resolved
@@ -64,13 +64,8 @@
 
     function __init__()
         @require Flux="587475ba-b771-5e3f-ad9e-33799f191a9c" begin
-<<<<<<< HEAD
-            include(joinpath("gp", "add_functor.jl"))
-            include(joinpath("gp", "neural_kernel_network.jl"))
-=======
             include(joinpath("flux", "add_functor.jl"))
             include(joinpath("flux", "neural_kernel_network.jl"))
->>>>>>> a9a41981
         end
     end
 
