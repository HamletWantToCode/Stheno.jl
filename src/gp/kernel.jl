--- conflicted
+++ resolved
@@ -2,10 +2,6 @@
 using Distances: sqeuclidean, SqEuclidean, Euclidean
 using Base.Broadcast: broadcast_shape
 using LinearAlgebra: isposdef, checksquare
-<<<<<<< HEAD
-
-=======
->>>>>>> add9a155
 
 abstract type Kernel end
 
@@ -20,11 +16,7 @@
 
 
 # API exports
-<<<<<<< HEAD
-export Kernel, kernel, elementwise, pairwise, ew, pw 
-=======
 export Kernel, kernel, elementwise, pairwise, ew, pw, stretch, scale
->>>>>>> add9a155
 
 # Kernel exports
 export EQ, Exp, PerEQ, Matern12, Matern32, Matern52, RQ, Cosine, Linear, Poly, GammaExp, Wiener,
@@ -126,38 +118,22 @@
 
 For length scales etc see [`stretch`](@ref), for variance see [`*`](@ref).
 """
-<<<<<<< HEAD
-struct PerEQ{T, LT<:AV{T}, fT} <: Kernel
-=======
 struct PerEQ{LT<:AV{<:Real}, fT} <: Kernel
->>>>>>> add9a155
     l::LT
     f::fT
 end
 PerEQ(l::Real, f) = PerEQ(typeof(l)[l], f)
 PerEQ(l::Real) = PerEQ(l, identity)
-<<<<<<< HEAD
-get_iparam(per::PerEQ) = per.l
-=======
->>>>>>> add9a155
 
 _pereq(d, l) = exp(-2.0*sin(π*d)^2 / l^2)
 
 # Binary methods.
-<<<<<<< HEAD
-ew(k::PerEQ, x::AV, x′::AV) = _pereq.(ew(Euclidean(), x, x′), k.f(k.l[1])) 
-=======
 ew(k::PerEQ, x::AV, x′::AV) = _pereq.(ew(Euclidean(), x, x′), k.f(k.l[1]))
->>>>>>> add9a155
 pw(k::PerEQ, x::AV, x′::AV) = _pereq.(pw(Euclidean(), x, x′), k.f(k.l[1]))
 
 # Unary methods.
 ew(k::PerEQ, x::AV) = _pereq.(ew(Euclidean(), x), k.f(k.l[1]))
 pw(k::PerEQ, x::AV) = _pereq.(pw(Euclidean(), x), k.f(k.l[1]))
-<<<<<<< HEAD
-
-=======
->>>>>>> add9a155
 
 
 @doc raw"""
@@ -255,30 +231,18 @@
 
 For length scales etc see [`stretch`](@ref), for variance see [`*`](@ref).
 """
-<<<<<<< HEAD
-struct RQ{T, Tα<:AV{T}, fT} <: Kernel
-=======
 struct RQ{Tα<:AV{<:Real}, fT} <: Kernel
->>>>>>> add9a155
     α::Tα
     f::fT
 end
 RQ(α::Real, f) = RQ(typeof(α)[α], f)
 RQ(α::Real) = RQ(α, identity)
-<<<<<<< HEAD
-get_iparam(rq::RQ) = rq.α
-=======
->>>>>>> add9a155
 
 _rq(d, α) = (1 + d / (2α))^(-α)
 
 # I redefine adjoint function for `_rq`, since on my computer, Zygote's gradient 
 # of `_rq` returns a number of Complex type.
-<<<<<<< HEAD
-@adjoint function _rq(d::dT, α::αT) where {dT<:Real, αT<:Real}
-=======
 Zygote.@adjoint function _rq(d::dT, α::αT) where {dT<:Real, αT<:Real}
->>>>>>> add9a155
     y = _rq(d, α)
     return y, function (ȳ)
     	T = promote_type(dT, αT)
@@ -294,31 +258,18 @@
 # Unary methods.
 ew(k::RQ, x::AV) = _rq.(ew(SqEuclidean(), x), k.f(k.α[1]))
 pw(k::RQ, x::AV) = _rq.(pw(SqEuclidean(), x), k.f(k.α[1]))
-<<<<<<< HEAD
-
-=======
->>>>>>> add9a155
-
 
 """
     Cosine <: Kernel
 
 Cosine Kernel with period parameter `p`.
 """
-<<<<<<< HEAD
-struct Cosine{T, Tp<:AV{T}, fT} <: Kernel
-=======
 struct Cosine{Tp<:AV{<:Real}, fT} <: Kernel
->>>>>>> add9a155
     p::Tp
     f::fT
 end
 Cosine(p::Real, f) = Cosine(typeof(p)[p], f)
 Cosine(p::Real) = Cosine(p, identity)
-<<<<<<< HEAD
-get_iparam(c::Cosine) = c.p
-=======
->>>>>>> add9a155
 
 # Binary methods.
 ew(k::Cosine, x::AV{<:Real}, x′::AV{<:Real}) = cos.(pi.*ew(Euclidean(), x, x′) ./ k.f(k.p[1]))
@@ -327,10 +278,6 @@
 # Unary methods.
 ew(k::Cosine, x::AV{<:Real}) = 1 .+ ew(Euclidean(), x)
 pw(k::Cosine, x::AV{<:Real}) = cos.(pi .* pw(Euclidean(), x) ./ k.f(k.p[1]))
-<<<<<<< HEAD
-
-=======
->>>>>>> add9a155
 
 
 """
@@ -363,22 +310,12 @@
 k(xl, xr) = (dot(xl, xr) + σ²)^p
 ```
 """
-<<<<<<< HEAD
-struct Poly{p, T, Tσ²<:AV{T}, fT} <: Kernel
-    σ²::Tσ²
-    f::fT
-end
-Poly(p::Int, σ²::Real, f) = Poly{p, typeof(σ²), AV{typeof(σ²)}, typeof(f)}(typeof(σ²)[σ²], f)
-Poly(p::Int, σ²::Real) = Poly(p, σ², identity)
-get_iparam(p::Poly) = p.σ²
-=======
 struct Poly{p, Tσ²<:AV{<:Real}, fT} <: Kernel
     σ²::Tσ²
     f::fT
 end
 Poly(p::Int, σ²::Real, f) = Poly{p, AV{typeof(σ²)}, typeof(f)}(typeof(σ²)[σ²], f)
 Poly(p::Int, σ²::Real) = Poly(p, σ², identity)
->>>>>>> add9a155
 
 _poly(k, σ², p) = (σ² + k)^p
 Zygote.@adjoint function _poly(k, σ², p)
@@ -396,10 +333,6 @@
 # Unary methods
 ew(k::Poly{p}, x::AV) where {p} = _poly.(ew(Linear(), x), k.f(k.σ²[1]), p)
 pw(k::Poly{p}, x::AV) where {p} = _poly.(pw(Linear(), x), k.f(k.σ²[1]), p)
-<<<<<<< HEAD
-
-=======
->>>>>>> add9a155
 
 
 """
@@ -407,20 +340,12 @@
 
 The γ-Exponential kernel, 0 < γ ⩽ 2, is given by `k(xl, xr) = exp(-||xl - xr||^γ)`.
 """
-<<<<<<< HEAD
-struct GammaExp{T, Tγ<:AV{T}, fT} <: Kernel
-=======
 struct GammaExp{Tγ<:AV{<:Real}, fT} <: Kernel
->>>>>>> add9a155
     γ::Tγ
     f::fT
 end
 GammaExp(γ::Real, f) = GammaExp(typeof(γ)[γ], f)
 GammaExp(γ::Real) = GammaExp(γ, identity)
-<<<<<<< HEAD
-get_iparam(g::GammaExp) = g.γ
-=======
->>>>>>> add9a155
 
 # Binary methods
 ew(k::GammaExp, x::AV, x′::AV) = exp.(.-ew(Euclidean(), x, x′).^(k.f(k.γ[1])))
@@ -429,10 +354,6 @@
 # Unary methods
 ew(k::GammaExp, x::AV) = exp.(.-ew(Euclidean(), x).^(k.f(k.γ[1])))
 pw(k::GammaExp, x::AV) = exp.(.-pw(Euclidean(), x).^(k.f(k.γ[1])))
-<<<<<<< HEAD
-
-=======
->>>>>>> add9a155
 
 
 """
@@ -601,22 +522,13 @@
 
 Scale the variance of `Kernel` `k` by `σ²` s.t. `(σ² * k)(x, x′) = σ² * k(x, x′)`.
 """
-<<<<<<< HEAD
-struct Scaled{T, Tσ²<:AV{T}, Tk<:Kernel, fT} <: Kernel
-=======
 struct Scaled{Tσ²<:AV{<:Real}, Tk<:Kernel, fT} <: Kernel
->>>>>>> add9a155
     σ²::Tσ²
     k::Tk
     f::fT
 end
 scale(k::Kernel, σ²::Real, f) = Scaled(typeof(σ²)[σ²], k, f)
 scale(k::Kernel, σ²::Real) = scale(k, σ², identity)
-<<<<<<< HEAD
-get_iparam(s::Scaled) = s.σ²
-child(s::Scaled) = (s.k,)
-=======
->>>>>>> add9a155
 """
     *(σ²::Real, k::Kernel)
     *(k::Kernel, σ²::Real)
@@ -642,10 +554,6 @@
 # Unary methods.
 ew(k::Scaled, x::AV) = k.f(k.σ²[1]) .* ew(k.k, x)
 pw(k::Scaled, x::AV) = k.f(k.σ²[1]) .* pw(k.k, x)
-<<<<<<< HEAD
-
-=======
->>>>>>> add9a155
 
 
 """
@@ -653,20 +561,11 @@
 
 Apply a length scale to a kernel. Specifically, `k(x, x′) = k(a * x, a * x′)`.
 """
-<<<<<<< HEAD
-struct Stretched{T, Ta<:AVM{T}, Tk<:Kernel, fT} <: Kernel
-=======
 struct Stretched{Ta<:Union{AV{<:Real}, AM{<:Real}}, Tk<:Kernel, fT} <: Kernel
->>>>>>> add9a155
     a::Ta
     k::Tk
     f::fT
 end
-<<<<<<< HEAD
-get_iparam(s::Stretched) = s.a
-child(s::Stretched) = (s.k,)
-=======
->>>>>>> add9a155
 """
     stretch(k::Kernel, a::Union{Real, AbstractVecOrMat{<:Real})
 
@@ -750,34 +649,6 @@
 stretch(k::Kernel, a::Real, f) = stretch(k, typeof(a)[a], f)
 stretch(k::Kernel, a::Real) = stretch(k, a, identity)
 
-<<<<<<< HEAD
-# NOTE: `a` is not scalar any more !!!
-# Binary methods (scalar `a`, scalar-valued input)
-ew(k::Stretched{<:Real, <:AV{<:Real}}, x::AV{<:Real}, x′::AV{<:Real}) = ew(k.k, k.f.(k.a) .* x, k.f.(k.a) .* x′)
-pw(k::Stretched{<:Real, <:AV{<:Real}}, x::AV{<:Real}, x′::AV{<:Real}) = pw(k.k, k.f.(k.a) .* x, k.f.(k.a) .* x′)
-
-# Unary methods (scalar)
-ew(k::Stretched{<:Real, <:AV{<:Real}}, x::AV{<:Real}) = ew(k.k, k.f.(k.a) .* x)
-pw(k::Stretched{<:Real, <:AV{<:Real}}, x::AV{<:Real}) = pw(k.k, k.f.(k.a) .* x)
-
-# Binary methods (scalar and vector `a`, vector-valued input)
-function ew(k::Stretched{<:Real, <:AV{<:Real}}, x::ColVecs, x′::ColVecs)
-    return ew(k.k, ColVecs(k.f.(k.a) .* x.X), ColVecs(k.f.(k.a) .* x′.X))
-end
-function pw(k::Stretched{<:Real, <:AV{<:Real}}, x::ColVecs, x′::ColVecs)
-    return pw(k.k, ColVecs(k.f.(k.a) .* x.X), ColVecs(k.f.(k.a) .* x′.X))
-end
-
-# Unary methods (scalar and vector `a`, vector-valued input)
-ew(k::Stretched{<:Real, <:AV{<:Real}}, x::ColVecs) = ew(k.k, ColVecs(k.f.(k.a) .* x.X))
-pw(k::Stretched{<:Real, <:AV{<:Real}}, x::ColVecs) = pw(k.k, ColVecs(k.f.(k.a) .* x.X))
-
-# Binary methods (matrix `a`, vector-valued input)
-function ew(k::Stretched{<:Real, <:AM{<:Real}}, x::ColVecs, x′::ColVecs)
-    return ew(k.k, ColVecs(k.f.(k.a) * x.X), ColVecs(k.f.(k.a) * x′.X))
-end
-function pw(k::Stretched{<:Real, <:AM{<:Real}}, x::ColVecs, x′::ColVecs)
-=======
 # Binary methods (vector `a`, scalar-valued input)
 ew(k::Stretched{<:AV{<:Real}}, x::AV{<:Real}, x′::AV{<:Real}) = ew(k.k, k.f.(k.a) .* x, k.f.(k.a) .* x′)
 pw(k::Stretched{<:AV{<:Real}}, x::AV{<:Real}, x′::AV{<:Real}) = pw(k.k, k.f.(k.a) .* x, k.f.(k.a) .* x′)
@@ -803,19 +674,12 @@
     return ew(k.k, ColVecs(k.f.(k.a) * x.X), ColVecs(k.f.(k.a) * x′.X))
 end
 function pw(k::Stretched{<:AM{<:Real}}, x::ColVecs, x′::ColVecs)
->>>>>>> add9a155
     return pw(k.k, ColVecs(k.f.(k.a) * x.X), ColVecs(k.f.(k.a) * x′.X))
 end
 
 # Unary methods (scalar and vector `a`, vector-valued input)
-<<<<<<< HEAD
-ew(k::Stretched{<:Real, <:AM{<:Real}}, x::ColVecs) = ew(k.k, ColVecs(k.f.(k.a) * x.X))
-pw(k::Stretched{<:Real, <:AM{<:Real}}, x::ColVecs) = pw(k.k, ColVecs(k.f.(k.a) * x.X))
-=======
 ew(k::Stretched{<:AM{<:Real}}, x::ColVecs) = ew(k.k, ColVecs(k.f.(k.a) * x.X))
 pw(k::Stretched{<:AM{<:Real}}, x::ColVecs) = pw(k.k, ColVecs(k.f.(k.a) * x.X))
-
->>>>>>> add9a155
 
 
 """
