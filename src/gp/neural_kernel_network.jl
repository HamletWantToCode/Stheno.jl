--- conflicted
+++ resolved
@@ -1,6 +1,3 @@
-<<<<<<< HEAD
-export Primitive, NeuralKernelNetwork
-=======
 export LinearLayer, product, Primitive, NeuralKernelNetwork
 
 using .Flux
@@ -31,7 +28,6 @@
     new_x = reshape(x, step, m÷step, n)
     .*([new_x[i, :, :] for i in 1:step]...)
 end
->>>>>>> add9a155
 
 
 # Primitive layer, mainly act as a container to hold basic kernels for the neural kernel network
@@ -39,11 +35,7 @@
     kernels::T
     Primitive(ks...) = new{typeof(ks)}(ks)
 end
-<<<<<<< HEAD
-child(p::Primitive) = p.kernels
-=======
 @functor Primitive
->>>>>>> add9a155
 
 # flatten k kernel matrices of size Mk×Nk to 1×(Mk_Nk), and concatenate these array into a k×(Mk_Nk) 2d array
 _cat_kernel_array(x) = vcat([reshape(x[i], 1, :) for i in 1:length(x)]...)
@@ -66,25 +58,15 @@
 # Neural Kernel Network, since kernel space ( stationary kernel ) is closed under linear combination 
 # ( with positive coefficient ) and element-wise multiplication, we can use a neural network like structure
 # to build composite kernels. This type contains a `Primitive` layer which holds basic kerenls and a specialised
-<<<<<<< HEAD
-# nerual network architecture to perform kernel composition. It should work like a normal `Stheno` kernel.
-struct NeuralKernelNetwork{PT<:Primitive, NNT<:Union{LinearLayer, ProductLayer, Chain}} <: Kernel
-=======
 # nerual network architecture to perform kernel composition. It should function like a normal `Stheno` kernel.
 struct NeuralKernelNetwork{PT, NNT} <: Kernel
->>>>>>> add9a155
     primitives::PT
     nn::NNT
 end
-child(nkn::NeuralKernelNetwork) = (nkn.primitives, nkn.nn)
+@functor NeuralKernelNetwork
 
 # use this function to reshape the 1d array back to kernel matrix
 _rebuild_kernel(x, n, m) = reshape(x, n, m)
-<<<<<<< HEAD
-# the result of `ew` function should be a 1d array, however, the result of Flux's neural network is a 2d array,
-# therefore, we reshape it to 1d
-=======
->>>>>>> add9a155
 _rebuild_diag(x) = reshape(x, :)
 
 ew(nkn::NeuralKernelNetwork, x) = _rebuild_diag(nkn.nn(ew(nkn.primitives, x)))
@@ -97,9 +79,4 @@
     print(io, "NeuralKernelNetwork(")
     join(io, [kernel.primitives, kernel.nn], ", ")
     print(io, ")")
-<<<<<<< HEAD
-end
-
-=======
-end
->>>>>>> add9a155
+end