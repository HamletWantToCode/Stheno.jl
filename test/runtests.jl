--- conflicted
+++ resolved
@@ -10,32 +10,23 @@
     # include("covariance_matrices.jl")
     # include("block_arrays.jl")
 
-    @testset "mean_and_kernel" begin
-        include("mean_and_kernel/mean.jl")
-        include("mean_and_kernel/kernel.jl")
-        include("mean_and_kernel/compose.jl")
-        include("mean_and_kernel/conditional.jl")
-        include("mean_and_kernel/finite.jl")
-        include("mean_and_kernel/cat.jl")
-        # include("mean_and_kernel/transform.jl")
-        # include("mean_and_kernel/input_transform.jl")
-    end
+    # @testset "mean_and_kernel" begin
+    #     include("mean_and_kernel/mean.jl")
+    #     include("mean_and_kernel/kernel.jl")
+    #     include("mean_and_kernel/compose.jl")
+    #     include("mean_and_kernel/conditional.jl")
+    #     include("mean_and_kernel/finite.jl")
+    #     include("mean_and_kernel/cat.jl")
+    #     # include("mean_and_kernel/transform.jl")
+    #     # include("mean_and_kernel/input_transform.jl")
+    # end
 
-    # include("gp.jl")
+    include("gp.jl")
 
-<<<<<<< HEAD
-    # @testset "linops" begin
-    #     include("lin_ops.jl")
-    #     include("linops/addition.jl")
-    #     include("linops/product.jl")
-    # #     include("linops/integrate.jl")
-    # end
-=======
     @testset "linops" begin
-        include("lin_ops.jl")
-        include("linops/addition.jl")
-        include("linops/product.jl")
+        # include("lin_ops.jl")
+        # include("linops/addition.jl")
+        # include("linops/product.jl")
     #     include("linops/integrate.jl")
     end
->>>>>>> 7bb5219c
 end